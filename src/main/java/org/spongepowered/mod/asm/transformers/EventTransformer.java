/**
 * This file is part of Sponge, licensed under the MIT License (MIT).
 *
 * Copyright (c) SpongePowered.org <http://www.spongepowered.org>
 * Copyright (c) contributors
 *
 * Permission is hereby granted, free of charge, to any person obtaining a copy
 * of this software and associated documentation files (the "Software"), to deal
 * in the Software without restriction, including without limitation the rights
 * to use, copy, modify, merge, publish, distribute, sublicense, and/or sell
 * copies of the Software, and to permit persons to whom the Software is
 * furnished to do so, subject to the following conditions:
 *
 * The above copyright notice and this permission notice shall be included in
 * all copies or substantial portions of the Software.
 *
 * THE SOFTWARE IS PROVIDED "AS IS", WITHOUT WARRANTY OF ANY KIND, EXPRESS OR
 * IMPLIED, INCLUDING BUT NOT LIMITED TO THE WARRANTIES OF MERCHANTABILITY,
 * FITNESS FOR A PARTICULAR PURPOSE AND NONINFRINGEMENT. IN NO EVENT SHALL THE
 * AUTHORS OR COPYRIGHT HOLDERS BE LIABLE FOR ANY CLAIM, DAMAGES OR OTHER
 * LIABILITY, WHETHER IN AN ACTION OF CONTRACT, TORT OR OTHERWISE, ARISING FROM,
 * OUT OF OR IN CONNECTION WITH THE SOFTWARE OR THE USE OR OTHER DEALINGS IN
 * THE SOFTWARE.
 */
package org.spongepowered.mod.asm.transformers;

import static org.objectweb.asm.ClassWriter.COMPUTE_FRAMES;
import static org.objectweb.asm.ClassWriter.COMPUTE_MAXS;

import java.io.File;
import java.util.ArrayList;
import java.util.Arrays;
import java.util.HashMap;
import java.util.Map;

import net.minecraft.launchwrapper.IClassTransformer;

import org.apache.logging.log4j.Logger;
import org.objectweb.asm.ClassReader;
import org.objectweb.asm.ClassWriter;
import org.objectweb.asm.Opcodes;
import org.objectweb.asm.Type;
import org.objectweb.asm.tree.AnnotationNode;
import org.objectweb.asm.tree.ClassNode;
import org.objectweb.asm.tree.FieldInsnNode;
import org.objectweb.asm.tree.InsnNode;
import org.objectweb.asm.tree.MethodInsnNode;
import org.objectweb.asm.tree.MethodNode;
import org.objectweb.asm.tree.VarInsnNode;
import org.spongepowered.api.event.state.InitializationEvent;
import org.spongepowered.api.event.state.PreInitializationEvent;
import org.spongepowered.api.event.state.ServerStartingEvent;
import org.spongepowered.mod.asm.util.ASMHelper;

import net.minecraftforge.fml.common.event.FMLEvent;
import net.minecraftforge.fml.common.eventhandler.Cancelable;
import net.minecraftforge.fml.common.eventhandler.Event;

@Cancelable
public class EventTransformer implements IClassTransformer {
    
    private static final Map<String, Class<?>> events = new HashMap<String, Class<?>>();
    
    static {
<<<<<<< HEAD
        events.put("net.minecraftforge.fml.common.event.FMLPreInitializationEvent", PreInitializationEvent.class);
        events.put("net.minecraftforge.fml.common.event.FMLInitializationEvent", InitializationEvent.class);
        events.put("net.minecraftforge.fml.common.event.FMLServerStartingEvent", ServerStartingEvent.class);
=======
        events.put("cpw.mods.fml.common.event.FMLPreInitializationEvent", PreInitializationEvent.class);
        events.put("cpw.mods.fml.common.event.FMLInitializationEvent", InitializationEvent.class);
        events.put("cpw.mods.fml.common.event.FMLServerStartingEvent", ServerStartingEvent.class);

>>>>>>> b75a7e35
    }
    
    @Override
    public byte[] transform(String name, String transformedName, byte[] bytes) {
        
        if (bytes == null 
                || transformedName.startsWith("net.minecraft.")
<<<<<<< HEAD
                || transformedName.equals("org.spongepowered.api.event.BaseEvent")
                || transformedName.equals("net.minecraftforge.fml.common.event.FMLEvent")
                || transformedName.equals("net.minecraftforge.fml.common.eventhandler.Event") 
=======
                || transformedName.equals("cpw.mods.fml.common.event.FMLEvent")
                || transformedName.equals("cpw.mods.fml.common.eventhandler.Event") 
>>>>>>> b75a7e35
                || transformedName.indexOf('.') == -1) {
            return bytes;
        }

        try {
            ClassReader cr = new ClassReader(bytes);
            ClassNode classNode = new ClassNode();
            cr.accept(classNode, 0);
            
            String parentName = classNode.superName.replace('/', '.');
            
            Class<?> parent = this.getClass().getClassLoader().loadClass(parentName);
            
            // Only process FMLEvents and Forge Events sub-classes
            
            if ((!Event.class.isAssignableFrom(parent)) && (!FMLEvent.class.isAssignableFrom(parent))) {
                return bytes;
            }
            
            Class<?> interf = events.get(transformedName);
            if (interf != null && interf.isInterface()) {
                String interfaceName = Type.getInternalName(interf);

                classNode.interfaces.add(interfaceName);
            }

            // Method forwarding for all events
            classNode.methods.add(createGetGameMethod());
            classNode.methods.add(createGetSimpleNameMethod());
            
            if (Event.class.isAssignableFrom(parent)) {
                // Forge Event method forwarding
                if (classNode.interfaces.contains("org/spongepowered/api/event/Cancellable")) {
                    if (classNode.visibleAnnotations == null) {
                        classNode.visibleAnnotations = new ArrayList<AnnotationNode>();
                    }
                    classNode.visibleAnnotations.add(new AnnotationNode("Lnet/minecraftforge/fml/common/eventhandler/Cancelable;"));
                    classNode.methods.add(createIsCancelledMethod());
                    classNode.methods.add(createSetCancelledMethod());
                }
                classNode.methods.add(createIsCancellableMethod());
            }

            // TODO: This is a temporary thing to make PreInit work. The different things needed to make different events work should be abstracted.
            if (interf != null && PreInitializationEvent.class.isAssignableFrom(interf)) {
                ASMHelper.generateSelfForwardingMethod(classNode, "getConfigurationDirectory", "getModConfigurationDirectory",
                                                       Type.getType(File.class));
                ASMHelper.generateSelfForwardingMethod(classNode, "getPluginLog", "getModLog",
                                                       Type.getType(Logger.class));
            }
            
            ClassWriter cw = new ClassWriter(cr, COMPUTE_MAXS | COMPUTE_FRAMES);
                    
            classNode.accept(cw);
            return cw.toByteArray();
        } catch (Throwable t) {
            t.printStackTrace();
            return bytes;
        }
    }
    
    protected static MethodNode createGetGameMethod() {
        MethodNode methodNode = new MethodNode(Opcodes.ASM4, Opcodes.ACC_PUBLIC, "getGame", "()Lorg/spongepowered/api/Game;", null, null);
        methodNode.instructions.add(new FieldInsnNode(Opcodes.GETSTATIC, "org/spongepowered/mod/SpongeMod", "instance", 
                "Lorg/spongepowered/mod/SpongeMod;"));
        methodNode.instructions.add(new MethodInsnNode(Opcodes.INVOKEVIRTUAL, "org/spongepowered/mod/SpongeMod", "getGame", 
                "()Lorg/spongepowered/mod/SpongeGame;", false));
        methodNode.instructions.add(new InsnNode(Opcodes.ARETURN));
        methodNode.maxLocals = 1;
        methodNode.maxStack = 1;
        return methodNode;
    }
    
    protected static MethodNode createGetSimpleNameMethod() {
        MethodNode methodNode = new MethodNode(Opcodes.ASM4, Opcodes.ACC_PUBLIC, "getSimpleName", "()Ljava/lang/String;", null, null);
        methodNode.instructions.add(new VarInsnNode(Opcodes.ALOAD, 0));
        methodNode.instructions.add(new MethodInsnNode(Opcodes.INVOKESPECIAL, "java/lang/Object", "getClass", "()Ljava/lang/Class;", false));
        methodNode.instructions.add(new MethodInsnNode(Opcodes.INVOKEVIRTUAL, "java/lang/Class", "getSimpleName", "()Ljava/lang/String;", false));
        methodNode.instructions.add(new InsnNode(Opcodes.ARETURN));
        methodNode.maxLocals = 1;
        methodNode.maxStack = 1;
        return methodNode;
    }
    
    protected static MethodNode createIsCancellableMethod() {
        MethodNode methodNode = new MethodNode(Opcodes.ASM4, Opcodes.ACC_PUBLIC, "isCancellable", "()Z", null, null);
        methodNode.instructions.add(new VarInsnNode(Opcodes.ALOAD, 0));
        methodNode.instructions.add(new MethodInsnNode(Opcodes.INVOKESPECIAL, "net/minecraftforge/fml/common/eventhandler/Event", "isCancelable", 
                "()Z", false));
        methodNode.instructions.add(new InsnNode(Opcodes.IRETURN));
        methodNode.maxLocals = 1;
        methodNode.maxStack = 1;
        return methodNode;
    }
    
    protected static MethodNode createIsCancelledMethod() {
        MethodNode methodNode = new MethodNode(Opcodes.ASM4, Opcodes.ACC_PUBLIC, "isCancelled", "()Z", null, null);
        methodNode.instructions.add(new VarInsnNode(Opcodes.ALOAD, 0));
        methodNode.instructions.add(new MethodInsnNode(Opcodes.INVOKESPECIAL, "net/minecraftforge/fml/common/eventhandler/Event", "isCanceled", "()Z", false));
        methodNode.instructions.add(new InsnNode(Opcodes.IRETURN));
        methodNode.maxLocals = 1;
        methodNode.maxStack = 1;
        return methodNode;
    }
    
    protected static MethodNode createSetCancelledMethod() {
        MethodNode methodNode = new MethodNode(Opcodes.ASM4, Opcodes.ACC_PUBLIC, "setCancelled", "(Z)V", null, null);
        methodNode.instructions.add(new VarInsnNode(Opcodes.ALOAD, 0));
        methodNode.instructions.add(new VarInsnNode(Opcodes.ILOAD, 1));
        methodNode.instructions.add(new MethodInsnNode(Opcodes.INVOKESPECIAL, "net/minecraftforge/fml/common/eventhandler/Event", "setCanceled", 
                "(Z)V", false));
        methodNode.instructions.add(new InsnNode(Opcodes.RETURN));
        methodNode.maxLocals = 1;
        methodNode.maxStack = 1;
        return methodNode;
    }
}<|MERGE_RESOLUTION|>--- conflicted
+++ resolved
@@ -62,16 +62,9 @@
     private static final Map<String, Class<?>> events = new HashMap<String, Class<?>>();
     
     static {
-<<<<<<< HEAD
         events.put("net.minecraftforge.fml.common.event.FMLPreInitializationEvent", PreInitializationEvent.class);
         events.put("net.minecraftforge.fml.common.event.FMLInitializationEvent", InitializationEvent.class);
         events.put("net.minecraftforge.fml.common.event.FMLServerStartingEvent", ServerStartingEvent.class);
-=======
-        events.put("cpw.mods.fml.common.event.FMLPreInitializationEvent", PreInitializationEvent.class);
-        events.put("cpw.mods.fml.common.event.FMLInitializationEvent", InitializationEvent.class);
-        events.put("cpw.mods.fml.common.event.FMLServerStartingEvent", ServerStartingEvent.class);
-
->>>>>>> b75a7e35
     }
     
     @Override
@@ -79,14 +72,8 @@
         
         if (bytes == null 
                 || transformedName.startsWith("net.minecraft.")
-<<<<<<< HEAD
-                || transformedName.equals("org.spongepowered.api.event.BaseEvent")
                 || transformedName.equals("net.minecraftforge.fml.common.event.FMLEvent")
                 || transformedName.equals("net.minecraftforge.fml.common.eventhandler.Event") 
-=======
-                || transformedName.equals("cpw.mods.fml.common.event.FMLEvent")
-                || transformedName.equals("cpw.mods.fml.common.eventhandler.Event") 
->>>>>>> b75a7e35
                 || transformedName.indexOf('.') == -1) {
             return bytes;
         }
